use crate::{
<<<<<<< HEAD
  bot::{Bot, Bots, GetBots, IsWeekend},
  user::{User, Voted, Voter},
  util, Error, Result, Snowflake, Stats,
=======
  bot::{Bot, Bots, GetBots, IsWeekend, Stats},
  util,
  voter::{Voted, Voter},
  Error, Result, Snowflake,
>>>>>>> 86cc4969
};
use reqwest::{header, IntoUrl, Method, Response, StatusCode, Version};
use serde::{de::DeserializeOwned, Deserialize};

cfg_if::cfg_if! {
  if #[cfg(feature = "autoposter")] {
    use crate::autoposter;
    use std::sync::Arc;

    type SyncedClient = Arc<InnerClient>;
  } else {
    type SyncedClient = InnerClient;
  }
}

#[derive(Deserialize)]
#[serde(rename = "kebab-case")]
struct Ratelimit {
  retry_after: u16,
}

macro_rules! api {
  ($e:literal) => {
    concat!("https://top.gg/api", $e)
  };

  ($e:literal, $($rest:tt)*) => {
    format!(api!($e), $($rest)*)
  };
}

#[derive(Debug)]
pub struct InnerClient {
  http: reqwest::Client,
  id: u64,
  token: String,
}

// this is implemented here because autoposter needs to access this struct from a different thread.
impl InnerClient {
  pub(crate) fn new(token: String) -> Self {
    Self {
      http: reqwest::Client::new(),
      id: util::id_from_token(&token),
      token,
    }
  }

  async fn send_inner(&self, method: Method, url: impl IntoUrl, body: Vec<u8>) -> Result<Response> {
    match self
      .http
      .execute(
        self
          .http
          .request(method, url)
          .header(header::AUTHORIZATION, &self.token)
          .header(header::CONNECTION, "close")
          .header(header::CONTENT_LENGTH, body.len())
          .header(header::CONTENT_TYPE, "application/json")
          .header(
            header::USER_AGENT,
            "topgg (https://github.com/top-gg/rust-sdk) Rust",
          )
          .version(Version::HTTP_11)
          .body(body)
          .build()
          .unwrap(),
      )
      .await
    {
      Ok(response) => {
        let status = response.status();

        if status.is_success() {
          Ok(response)
        } else {
          Err(match status {
            StatusCode::UNAUTHORIZED => panic!("Invalid Top.gg API token."),
            StatusCode::NOT_FOUND => Error::NotFound,
            StatusCode::TOO_MANY_REQUESTS => match util::parse_json::<Ratelimit>(response).await {
              Ok(ratelimit) => Error::Ratelimit {
                retry_after: ratelimit.retry_after,
              },
              _ => Error::InternalServerError,
            },
            _ => Error::InternalServerError,
          })
        }
      }

      Err(err) => Err(Error::InternalClientError(err)),
    }
  }

  #[inline(always)]
  pub(crate) async fn send<T>(
    &self,
    method: Method,
    url: impl IntoUrl,
    body: Option<Vec<u8>>,
  ) -> Result<T>
  where
    T: DeserializeOwned,
  {
    match self.send_inner(method, url, body.unwrap_or_default()).await {
      Ok(response) => util::parse_json(response).await,
      Err(err) => Err(err),
    }
  }

  pub(crate) async fn post_stats(&self, new_stats: &Stats) -> Result<()> {
    self
      .send_inner(
        Method::POST,
        api!("/bots/stats"),
        serde_json::to_vec(new_stats).unwrap(),
      )
      .await
      .map(|_| ())
  }
}

/// A struct representing a [Top.gg API](https://docs.top.gg) client instance.
#[must_use]
#[derive(Debug)]
pub struct Client {
  inner: SyncedClient,
}

impl Client {
  /// Creates a brand new client instance from a [Top.gg](https://top.gg) token.
  ///
  /// To get your [Top.gg](https://top.gg) token, [view this tutorial](https://github.com/top-gg/rust-sdk/assets/60427892/d2df5bd3-bc48-464c-b878-a04121727bff).
  #[inline(always)]
  pub fn new(token: String) -> Self {
    let inner = InnerClient::new(token);

    #[cfg(feature = "autoposter")]
    let inner = Arc::new(inner);

    Self { inner }
  }

  /// Fetches a listed bot from a Discord ID.
  ///
  /// # Panics
  ///
  /// Panics if any of the following conditions are met:
  /// - The ID argument is a string but not numeric
  /// - The client uses an invalid [Top.gg API](https://docs.top.gg) token (unauthorized)
  ///
  /// # Errors
  ///
  /// Errors if any of the following conditions are met:
  /// - An internal error from the client itself preventing it from sending a HTTP request to [Top.gg](https://top.gg) ([`InternalClientError`][crate::Error::InternalClientError])
  /// - An unexpected response from the [Top.gg](https://top.gg) servers ([`InternalServerError`][crate::Error::InternalServerError])
  /// - The requested bot is not listed on [Top.gg](https://top.gg) ([`NotFound`][crate::Error::NotFound])
  /// - The client is being ratelimited from sending more HTTP requests ([`Ratelimit`][crate::Error::Ratelimit])
  pub async fn get_bot<I>(&self, id: I) -> Result<Bot>
  where
    I: Snowflake,
  {
    self
      .inner
      .send(Method::GET, api!("/bots/{}", id.as_snowflake()), None)
      .await
  }

  /// Fetches your bot's statistics.
  ///
  /// # Panics
  ///
  /// Panics if the client uses an invalid [Top.gg API](https://docs.top.gg) token (unauthorized)
  ///
  /// # Errors
  ///
  /// Errors if any of the following conditions are met:
  /// - An internal error from the client itself preventing it from sending a HTTP request to [Top.gg](https://top.gg) ([`InternalClientError`][crate::Error::InternalClientError])
  /// - An unexpected response from the [Top.gg](https://top.gg) servers ([`InternalServerError`][crate::Error::InternalServerError])
  /// - The client is being ratelimited from sending more HTTP requests ([`Ratelimit`][crate::Error::Ratelimit])
  pub async fn get_stats(&self) -> Result<Stats> {
    self
      .inner
      .send(Method::GET, api!("/bots/stats"), None)
      .await
  }

  /// Posts your bot's server count.
  ///
  /// # Panics
  ///
  /// Panics if the client uses an invalid [Top.gg API](https://docs.top.gg) token (unauthorized)
  ///
  /// # Errors
  ///
  /// Errors if any of the following conditions are met:
  /// - An internal error from the client itself preventing it from sending a HTTP request to [Top.gg](https://top.gg) ([`InternalClientError`][crate::Error::InternalClientError])
  /// - An unexpected response from the [Top.gg](https://top.gg) servers ([`InternalServerError`][crate::Error::InternalServerError])
  /// - The client is being ratelimited from sending more HTTP requests ([`Ratelimit`][crate::Error::Ratelimit])
  #[inline(always)]
  pub async fn post_stats(&self, new_stats: Stats) -> Result<()> {
    self.inner.post_stats(&new_stats).await
  }

  /// Fetches your bot's last 1000 voters.
  ///
  /// # Panics
  ///
  /// Panics if the client uses an invalid [Top.gg API](https://docs.top.gg) token (unauthorized)
  ///
  /// # Errors
  ///
  /// Errors if any of the following conditions are met:
  /// - An internal error from the client itself preventing it from sending a HTTP request to [Top.gg](https://top.gg) ([`InternalClientError`][crate::Error::InternalClientError])
  /// - An unexpected response from the [Top.gg](https://top.gg) servers ([`InternalServerError`][crate::Error::InternalServerError])
  /// - The client is being ratelimited from sending more HTTP requests ([`Ratelimit`][crate::Error::Ratelimit])
  pub async fn get_voters(&self) -> Result<Vec<Voter>> {
    self
      .inner
      .send(Method::GET, api!("/bots/{}/votes", self.inner.id), None)
      .await
  }

  pub(crate) async fn get_bots_inner(&self, query: String) -> Result<Vec<Bot>> {
    self
      .inner
      .send::<Bots>(Method::GET, api!("/bots{}", query), None)
      .await
      .map(|res| res.results)
  }

  /// Queries/searches through the [Top.gg](https://top.gg) database to look for matching listed Discord bots.
  ///
  /// # Panics
  ///
  /// Panics if any of the client uses an invalid [Top.gg API](https://docs.top.gg) token (unauthorized).
  ///
  /// # Errors
  ///
  /// Errors if any of the following conditions are met:
  /// - An internal error from the client itself preventing it from sending a HTTP request to [Top.gg](https://top.gg) ([`InternalClientError`][crate::Error::InternalClientError])
  /// - An unexpected response from the [Top.gg](https://top.gg) servers ([`InternalServerError`][crate::Error::InternalServerError])
  /// - The client is being ratelimited from sending more HTTP requests ([`Ratelimit`][crate::Error::Ratelimit])
  ///
  /// # Examples
  ///
  /// Basic usage:
  ///
  /// ```rust,no_run
  /// use topgg::{Client, GetBots};
  ///
  /// let client = Client::new(env!("TOPGG_TOKEN").to_string());
  ///
  /// let bots = client
  ///   .get_bots()
  ///   .limit(250)
  ///   .skip(50)
  ///   .username("shiro")
  ///   .sort_by_monthly_votes()
  ///   .await;
  ///
  /// for bot in bots {
  ///   println!("{:?}", bot);
  /// }
  /// ```
  #[inline(always)]
  pub fn get_bots(&self) -> GetBots<'_> {
    GetBots::new(self)
  }

  /// Checks if the specified user has voted your bot.
  ///
  /// # Panics
  ///
  /// Panics if any of the following conditions are met:
  /// - The user ID argument is a string and it's not a valid ID (expected things like `"123456789"`)
  /// - The client uses an invalid [Top.gg API](https://docs.top.gg) token (unauthorized)
  ///
  /// # Errors
  ///
  /// Errors if any of the following conditions are met:
  /// - An internal error from the client itself preventing it from sending a HTTP request to [Top.gg](https://top.gg) ([`InternalClientError`][crate::Error::InternalClientError])
  /// - An unexpected response from the [Top.gg](https://top.gg) servers ([`InternalServerError`][crate::Error::InternalServerError])
  /// - The client is being ratelimited from sending more HTTP requests ([`Ratelimit`][crate::Error::Ratelimit])
  pub async fn has_voted<I>(&self, user_id: I) -> Result<bool>
  where
    I: Snowflake,
  {
    self
      .inner
      .send::<Voted>(
        Method::GET,
        api!(
          "/bots/{}/check?userId={}",
          self.inner.id,
          user_id.as_snowflake()
        ),
        None,
      )
      .await
      .map(|res| res.voted != 0)
  }

  /// Checks if the weekend multiplier is active.
  ///
  /// # Panics
  ///
  /// Panics if the client uses an invalid [Top.gg API](https://docs.top.gg) token (unauthorized)
  ///
  /// # Errors
  ///
  /// Errors if any of the following conditions are met:
  /// - An internal error from the client itself preventing it from sending a HTTP request to [Top.gg](https://top.gg) ([`InternalClientError`][crate::Error::InternalClientError])
  /// - An unexpected response from the [Top.gg](https://top.gg) servers ([`InternalServerError`][crate::Error::InternalServerError])
  /// - The client is being ratelimited from sending more HTTP requests ([`Ratelimit`][crate::Error::Ratelimit])
  pub async fn is_weekend(&self) -> Result<bool> {
    self
      .inner
      .send::<IsWeekend>(Method::GET, api!("/weekend"), None)
      .await
      .map(|res| res.is_weekend)
  }
}

cfg_if::cfg_if! {
  if #[cfg(feature = "autoposter")] {
    impl autoposter::AsClientSealed for Client {
      #[inline(always)]
      fn as_client(&self) -> Arc<InnerClient> {
        Arc::clone(&self.inner)
      }
    }

    impl autoposter::AsClient for Client {}
  }
}<|MERGE_RESOLUTION|>--- conflicted
+++ resolved
@@ -1,14 +1,8 @@
 use crate::{
-<<<<<<< HEAD
-  bot::{Bot, Bots, GetBots, IsWeekend},
-  user::{User, Voted, Voter},
-  util, Error, Result, Snowflake, Stats,
-=======
   bot::{Bot, Bots, GetBots, IsWeekend, Stats},
   util,
   voter::{Voted, Voter},
   Error, Result, Snowflake,
->>>>>>> 86cc4969
 };
 use reqwest::{header, IntoUrl, Method, Response, StatusCode, Version};
 use serde::{de::DeserializeOwned, Deserialize};
